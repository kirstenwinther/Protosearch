--- conflicted
+++ resolved
@@ -3,6 +3,7 @@
 import subprocess
 import json
 import numpy as np
+import pandas as pd
 import ase.db
 from ase.db.sqlite import SQLite3Database
 from ase.io import read
@@ -497,8 +498,30 @@
         con.commit()
         con.close()
 
-<<<<<<< HEAD
-    # def read_predictions(self, ids, EFs, var):
+    def get_predictions(self, batch_no=None):
+        con = self.connection or self._connect()
+        self._initialize(con)
+        cur = con.cursor()
+        if not batch_no:
+            cur.execute('SELECT distinct batch_no FROM prediction')
+            batch_nos = cur.fetchall()
+            batch_nos = [b[0] for b in batch_nos]
+        else:
+            batch_nos = [batch_no]
+
+        predictions = []
+        for b in batch_nos:
+            cur.execute(
+                'SELECT * FROM prediction where batch_no={};'.format(b))
+            data = cur.fetchall()
+            ids = [d[1] for d in data]
+            energies = np.array([float(d[2]) for d in data])
+            var = np.array([float(d[3]) for d in data])
+            predictions += [{'batch_no': b,
+                             'ids': ids,
+                             'energies': energies,
+                             'vars': var}]
+        return predictions
 
     def get_pandas_tables(self,
         write_csv_tables=False,
@@ -526,64 +549,37 @@
                 'batch_status',
                 'status']
         """
-        import pandas as pd
-
-        def get_table(table_name, db):
-            table = pd.read_sql_query("SELECT * from %s" % table_name, db)
-            # tables_dict[table_name] = table
-            if write_csv_tables:
-                table.to_csv(table_name + '.csv', index_label='index')
-            return(table)
-
-        def to_csv(db_file=None):
-            db = sqlite3.connect(db_file)
-            cursor = db.cursor()
-            cursor.execute(
-                "SELECT name FROM sqlite_master WHERE type='table';")
-            tables = cursor.fetchall()
-
-            tables_dict = {}
-            for table_name in tables:
-                table_name = table_name[0]
-
-                if tables_list is not None:
-                    if table_name in tables_list:
-                        table_i = get_table(table_name, db)
-                        tables_dict[table_name] = table_i
-                else:
-                    table_i = get_table(table_name, db)
-                    tables_dict[table_name] = table_i
-
-            cursor.close()
-            db.close()
-
-            return(tables_dict)
-
         tables = to_csv(db_file=self.filename)
         return(tables)
-=======
-    def get_predictions(self, batch_no=None):
-        con = self.connection or self._connect()
-        self._initialize(con)
-        cur = con.cursor()
-        if not batch_no:
-            cur.execute('SELECT distinct batch_no FROM prediction')
-            batch_nos = cur.fetchall()
-            batch_nos = [b[0] for b in batch_nos]
-        else:
-            batch_nos = [batch_no]
-
-        predictions = []
-        for b in batch_nos:
-            cur.execute(
-                'SELECT * FROM prediction where batch_no={};'.format(b))
-            data = cur.fetchall()
-            ids = [d[1] for d in data]
-            energies = np.array([float(d[2]) for d in data])
-            var = np.array([float(d[3]) for d in data])
-            predictions += [{'batch_no': b,
-                             'ids': ids,
-                             'energies': energies,
-                             'vars': var}]
-        return predictions
->>>>>>> dcc01f10
+    
+
+def get_table(table_name, db):
+    table = pd.read_sql_query("SELECT * from %s" % table_name, db)
+    # tables_dict[table_name] = table
+    if write_csv_tables:
+        table.to_csv(table_name + '.csv', index_label='index')
+    return(table)
+
+def to_csv(db_file=None):
+    db = sqlite3.connect(db_file)
+    cursor = db.cursor()
+    cursor.execute(
+        "SELECT name FROM sqlite_master WHERE type='table';")
+    tables = cursor.fetchall()
+
+    tables_dict = {}
+    for table_name in tables:
+        table_name = table_name[0]
+
+        if tables_list is not None:
+            if table_name in tables_list:
+                table_i = get_table(table_name, db)
+                tables_dict[table_name] = table_i
+            else:
+                table_i = get_table(table_name, db)
+                tables_dict[table_name] = table_i
+
+    cursor.close()
+    db.close()
+
+    return(tables_dict)