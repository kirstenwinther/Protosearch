--- conflicted
+++ resolved
@@ -136,13 +136,9 @@
         with parameters specified in `fix_parameters`. If all parameters
         are not provided, a very rough estimate will be applied.
         """
-<<<<<<< HEAD
 
         if fix_parameters:
             self.parameter_guess.update(fix_parameters)
-=======
-        self.parameter_guess.update(fix_parameters or {})
->>>>>>> 46d1a902
 
         parameter_guess_values = []
         for p in self.parameters:
