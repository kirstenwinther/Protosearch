--- conflicted
+++ resolved
@@ -1,12 +1,3 @@
-"""
-
-TODO:
-  I made it so that the Workflow class is a input to the ALL class, but ideally
-  I'd like to be able to input a Workflow instance (not class) so that the
-  Workflow class can be instantiated outside of the ALL and we don't have to
-  worry about passing parameters into it
-"""
-
 import sys
 import time
 import numpy as np
@@ -48,10 +39,7 @@
             'oqmd_all': All OQMD structures (not implemented)
             'prototypes': Enumerate all prototypes.
         batch_size: int
-<<<<<<< HEAD
-            Number of calculations to run at a time
-        max_atoms:
-            TODO
+            number of DFT jobs to submit simultaneously.
         check_frequency: float
             Frequency in (s) that the AL checks on the job state
         frac_jobs_limit: float
@@ -59,13 +47,9 @@
             stoping the loop
         stop_mode: str
             Method by which the stop criteria is defined for the ALL
-
             'job_fraction_limit'
-=======
-            number of DFT jobs to submit simultaneously.
         max_atoms: int
             Max number of atoms to allow in the unit cell
->>>>>>> cbcbc2c1
         """
         if isinstance(chemical_formulas, str):
             chemical_formulas = [chemical_formulas]
