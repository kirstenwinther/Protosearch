import sys
import time
import numpy as np
import pandas as pd
import pylab as p

from protosearch.build_bulk.enumeration import Enumeration, AtomsEnumeration, get_stoich_from_formulas
from protosearch.workflow.prototype_db import PrototypeSQL
from protosearch.ml_modelling.catlearn_interface import get_voro_fingerprint, predict
from protosearch.ml_modelling.fingerprint import FingerPrint
# from protosearch.workflow.workflow import Workflow


class ActiveLearningLoop:

    def __init__(self,
                 chemical_formulas,
                 Workflow=None,
                 source='prototypes',
                 batch_size=10,
                 max_atoms=None,
                 check_frequency=60.,
                 frac_jobs_limit=0.7,
                 stop_mode="job_fraction_limit",
                 ):
        """
        Module to run active learning loop

        Parameters:
        ----------
        Workflow:
            Workflow class to use
        chemical_formulas: list of strings
            chemical formulas to investigate, such as:
            ['IrO2', 'IrO3']
        source: str
            Specify how to generate the structures. Options are:
            'oqmd_icsd': Experimental OQMD entries (not implemented)
            'oqmd_all': All OQMD structures (not implemented)
            'prototypes': Enumerate all prototypes.
        batch_size: int
            number of DFT jobs to submit simultaneously.
        check_frequency: float
            Frequency in (s) that the AL checks on the job state
        frac_jobs_limit: float
            Upper limit on the fraction of of jobs to be processed before
            stoping the loop
        stop_mode: str
            Method by which the stop criteria is defined for the ALL
            'job_fraction_limit'
        max_atoms: int
            Max number of atoms to allow in the unit cell
        """
        if isinstance(chemical_formulas, str):
            chemical_formulas = [chemical_formulas]
        self.chemical_formulas = chemical_formulas
        self.Workflow = Workflow
        self.source = source
        self.batch_size = batch_size
        self.max_atoms = max_atoms
        self.check_frequency = check_frequency
        self.frac_jobs_limit = frac_jobs_limit
        self.stop_mode = stop_mode

        self.db_filename = '_'.join(chemical_formulas) + '.db'
        self.DB = PrototypeSQL(self.db_filename)
        self.DB.write_status(
            chemical_formulas=chemical_formulas, batch_size=batch_size)

    def run(self):
        """Run actice learning loop"""

        WF = self.Workflow(db_filename=self.db_filename)
        self.status = self.DB.get_status()

        if not self.status['initialized']:
            self.batch_no = 1
            self.initialize()
            WF.submit_id_batch(self.batch_ids)
            self.DB.write_status(last_batch_no=self.batch_no)
            self.DB.write_status(initialized=1)
        else:
            self.batch_no = self.status['last_batch_no']

        happy = False
        while not happy:
            # get completed calculations from WorkFlow
            completed_ids, failed_ids, running_ids = WF.check_submissions()
            t0 = time.time()
            while len(running_ids) > self.batch_size // 2:
                WF.recollect()
                completed_ids0, failed_ids0, running_ids = WF.check_submissions()
                completed_ids += completed_ids0
                failed_ids += failed_ids0
                t = time.time() - t0
                print('{} job(s) completed in {:.2f} min'.format(len(completed_ids),
                                                                 t / 60))
                time.sleep(self.check_frequency)

            self.DB.write_job_status()

            # Make sure the number or running jobs doesn't blow up
            self.corrected_batch_size = self.batch_size - len(running_ids)

            # get formation energy of completed jobs and save to db
            self.save_formation_energies()

            happy = self.evaluate()

            # save regenerated fingerprints to db (changes after relaxation)
            self.generate_fingerprints(completed=True)

            # retrain ML model
            self.train_ids = self.DB.get_completed_structure_ids()
            self.test_ids = self.DB.get_completed_structure_ids(completed=0)

            self.train_ml()
            all_ids = self.test_ids + self.train_ids
            all_energies = list(self.energies) + list(self.train_target)
            all_uncertainties = list(self.uncertainties) + \
                list(np.zeros_like(self.train_target))
            self.DB.write_predictions(self.batch_no, all_ids, all_energies, all_uncertainties)
            # acqusition -> select next batch
            self.acquire_batch()

            self.batch_no += 1
            # submit structures with WorkFLow
            WF.submit_id_batch(self.batch_ids)
            self.DB.write_status(last_batch_no=self.batch_no)


    def test_run(self):
        """Use already completed calculations to test the loop """
        WF = self.Workflow(db_filename=self.db_filename)
        self.status = self.DB.get_status()

        self.batch_no = 1
        self.batch_ids = []
        self.train_ids = self.DB.get_structure_ids(n_ids=self.batch_size)
        self.test_ids = self.DB.get_completed_structure_ids()

        while len(self.test_ids) > 0:
            self.train_ids += self.batch_ids
            self.test_ids = [
                t for t in self.test_ids if not t in self.train_ids]

            self.train_ml()
            self.acquire_batch()
            self.batch_no += 1

    def initialize(self):
        if not self.status['enumerated']:
            self.enumerate_structures()
            self.DB.write_status(enumerated=1)
        if not self.status['fingerprinted']:
            self.generate_fingerprints()
            self.DB.write_status(fingerprinted=1)

        # Run standard states?

        self.batch_ids = self.DB.get_structure_ids(n_ids=self.batch_size)

    def get_frac_of_systems_processed(self):
        """
        Get the fraction of structures that have been processed.

        Current implementation simply returns the ratio of systems with the
        relaxed tag equal to 1 over those equal to 0

        Not sure how failed calculations are considered. COMBAK
        """
        num_unrelaxed_systems = self.DB.ase_db.count(relaxed=0)
        num_relaxed_systems = self.DB.ase_db.count(relaxed=1)

        frac_out = num_relaxed_systems / num_unrelaxed_systems

        return(frac_out)

    def evaluate(self):
        happy = False

        # Upper limit on Systems/Jobs processed
        if self.stop_mode == "job_fraction_limit":
            frac_i = self.get_frac_of_systems_processed()
            print("fraction_i: ", frac_i)
            if frac_i >= self.frac_jobs_limit:
                print("HAPPY! Upper fraction of jobs procesed limit reached")
                happy = True

        return happy

    def enumerate_structures(self):
        # Map chemical formula to elements

        stoichiometries, elements =\
            get_stoich_from_formulas(self.chemical_formulas)

        if self.source == 'prototypes':
            for stoichiometry in stoichiometries:
                npoints = sum([int(s) for s in stoichiometry.split('_')])
                E = Enumeration(stoichiometry, num_start=1, num_end=npoints,
                                SG_start=1, SG_end=230, num_type='wyckoff')
                                # SG_start=5, SG_end=5, num_type='wyckoff')  # For testing

                E.store_enumeration(filename=self.db_filename)

            AE = AtomsEnumeration(elements, self.max_atoms)
            AE.store_atom_enumeration(filename=self.db_filename,
                                      multithread=True)
        else:
            raise NotImplementedError  # OQMD interface not implemented

    def expand_structures(self, chemical_formula=None, max_atoms=None):
        """Add additional structures to enumerated space, by specifying new chemical
        formula or allowing more atoms per unit cell"""
        if chemical_formula:
            self.chemical_fomulas += [chemical_formula]
        stoichiometries, elements =\
            get_stoich_from_formulas(self.chemical_formulas)
        if max_atoms:
            self.max_atoms = max_atoms

        for stoichiometry in stoichiometries:
            npoints = sum([int(s) for s in stoichiometry.split('_')])
            E = Enumeration(stoichiometry, num_start=1, num_end=npoints,
                            SG_start=1, SG_end=230, num_type='wyckoff')

            E.store_enumeration(filename=self.db_filename)

        AE = AtomsEnumeration(elements, self.max_atoms)
        AE.store_atom_enumeration(filename=self.db_filename,
                                  multithread=True)

        self.generate_fingerprints()

    def generate_fingerprints(self, code='catlearn', completed=False):
        self.DB._connect()
        ase_db = self.DB.ase_db
        atoms_list = []
        output_list = {}

        ids = self.DB.get_new_fingerprint_ids(completed=completed)
        for id in ids:
            row = ase_db.get(id=id)
            atoms_list += [row.toatoms()]
            Ef = row.get('Ef', None)
            if Ef:
                output_list[str(id)] = {'Ef': Ef}

        if atoms_list:
            # Kirsten's fingerprinting method
            # fingerprint_data = get_voro_fingerprint(atoms_list)

            # NOTE TODO In principle everytime a fingerprint is generated every
            # other fingerprint should be updated (assuming we're
            # standardizing the data, which we should)
            df_atoms = pd.DataFrame(atoms_list)
            df_atoms.columns = ["atoms"]
            FP = FingerPrint(**{
                "feature_methods": ["voronoi"], "input_data": df_atoms,
                "input_index": ["atoms"]})
            FP.generate_fingerprints()
            # FP.clean_features()  # Doesn't work for just 1 atom now, fix
            df_features = FP.fingerprints["voronoi"].values
            fingerprint_data = df_features
            columns, fingerprint_data = get_voro_fingerprint(atoms_list)
        for i, id in enumerate(ids):
            output_data = output_list.get(str(id), None)
            self.DB.save_fingerprint(id, input_data=fingerprint_data[i],
                                     output_data=output_data)

    def save_formation_energies(self):
        ase_db = self.DB.ase_db

        # Should be updated to only run over new completed ids
        for row in self.DB.ase_db.select('-Ef', relaxed=1):
            energy = row.energy
            # MENG
            # row.formula
            #nA, nB
            references = [0, 0]  # Update
            formation_energy = (energy - sum(references)) / row.natoms

            ase_db.update(id=row.id, Ef=formation_energy)

    def train_ml(self):
        train_features, train_target = self.DB.get_fingerprints(
            ids=self.train_ids)
        self.train_target = train_target
        test_features, test_target = self.DB.get_fingerprints(
            ids=self.test_ids)
        predictions = predict(train_features, self.train_target, test_features)

        self.energies = predictions['prediction']
        index = [i for i in range(len(self.test_ids))
                 if np.isfinite(self.energies[i])]
        self.energies = self.energies[index, 0]
        self.test_ids = list(np.array(self.test_ids)[index])
        self.uncertainties = predictions['uncertainty'][index]

    def acquire_batch(self, kappa=1.5, batch_size=None):
        if not batch_size:
            batch_size = self.corrected_batch_size

        # Simple acquisition function
        values = self.energies - kappa * self.uncertainties
        self.acqu = values
        indices = np.argsort(values)
        self.batch_ids = list(np.array(self.test_ids)[indices])[
<<<<<<< HEAD
            :self.corrected_batch_size]

    def plot_predictions(self):
        all_ids = np.array(self.test_ids + self.train_ids)
        energies = np.array(list(self.energies) + list(self.train_target))
        uncertainties = np.array(
            list(self.uncertainties) + [0 for t in self.train_target])

        acqu = np.array(list(self.acqu) + list(self.train_target))

        idx = np.argsort(energies)
        all_ids = all_ids[idx]

        p.plot(range(len(idx)), energies[idx], label='prediction')
        p.plot(range(len(idx)), energies[idx] - uncertainties[idx]/2, 'k--')
        p.plot(range(len(idx)), energies[idx] + uncertainties[idx]/2, 'k--')

        p.plot(range(len(idx)),
               acqu[idx], label='acquisition', linestyle='--', color='0.6')
        p.plot([0, len(idx)], [min(energies), min(energies)],
               linestyle='--', color='0.4')

        for b, bi in enumerate(self.train_ids):
            i = list(all_ids).index(bi)
            if b == 0:
                p.plot(i, energies[idx][i], 'bo', label='calculated')
            else:
                p.plot(i, energies[idx][i], 'bo')

        for b, bi in enumerate(self.batch_ids):
            i = list(all_ids).index(bi)
            if b == 0:
                p.plot(i, energies[idx][i], 'ro', label='next batch')
            else:
                p.plot(i, energies[idx][i], 'ro')

        p.xlabel('Structure id')
        p.ylabel('Energy(eV)')
        p.legend()
        p.savefig('prediction_batch_{}.png'.format(self.batch_no))
        p.clf()  # TEST
=======
            :batch_size]
>>>>>>> cee2d404


if __name__ == "__main__":
    from protosearch.workflow.workflow_dummy import DummyWorkflow
    from protosearch.workflow.workflow import Workflow

    ALL = ActiveLearningLoop(
        chemical_formulas=['Cu2O'],
        max_atoms=10,
        # Workflow=DummyWorkflow,
        Workflow=Workflow,
        batch_size=1,
        check_frequency=0.6,
        frac_jobs_limit=0.4,
        stop_mode="job_fraction_limit",
        )
    ALL.run()<|MERGE_RESOLUTION|>--- conflicted
+++ resolved
@@ -307,51 +307,7 @@
         self.acqu = values
         indices = np.argsort(values)
         self.batch_ids = list(np.array(self.test_ids)[indices])[
-<<<<<<< HEAD
-            :self.corrected_batch_size]
-
-    def plot_predictions(self):
-        all_ids = np.array(self.test_ids + self.train_ids)
-        energies = np.array(list(self.energies) + list(self.train_target))
-        uncertainties = np.array(
-            list(self.uncertainties) + [0 for t in self.train_target])
-
-        acqu = np.array(list(self.acqu) + list(self.train_target))
-
-        idx = np.argsort(energies)
-        all_ids = all_ids[idx]
-
-        p.plot(range(len(idx)), energies[idx], label='prediction')
-        p.plot(range(len(idx)), energies[idx] - uncertainties[idx]/2, 'k--')
-        p.plot(range(len(idx)), energies[idx] + uncertainties[idx]/2, 'k--')
-
-        p.plot(range(len(idx)),
-               acqu[idx], label='acquisition', linestyle='--', color='0.6')
-        p.plot([0, len(idx)], [min(energies), min(energies)],
-               linestyle='--', color='0.4')
-
-        for b, bi in enumerate(self.train_ids):
-            i = list(all_ids).index(bi)
-            if b == 0:
-                p.plot(i, energies[idx][i], 'bo', label='calculated')
-            else:
-                p.plot(i, energies[idx][i], 'bo')
-
-        for b, bi in enumerate(self.batch_ids):
-            i = list(all_ids).index(bi)
-            if b == 0:
-                p.plot(i, energies[idx][i], 'ro', label='next batch')
-            else:
-                p.plot(i, energies[idx][i], 'ro')
-
-        p.xlabel('Structure id')
-        p.ylabel('Energy(eV)')
-        p.legend()
-        p.savefig('prediction_batch_{}.png'.format(self.batch_no))
-        p.clf()  # TEST
-=======
             :batch_size]
->>>>>>> cee2d404
 
 
 if __name__ == "__main__":
