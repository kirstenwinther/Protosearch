--- conflicted
+++ resolved
@@ -128,16 +128,9 @@
             WF.submit_id_batch(self.batch_ids)
             self.DB.write_status(last_batch_no=self.batch_no)
 
-<<<<<<< HEAD
-    def test_run(self, run_new=False):
-        """Use already completed calculations to test the loop"""
-        WF = Workflow(db_filename=self.db_filename)
-=======
-
     def test_run(self):
         """Use already completed calculations to test the loop """
         WF = self.Workflow(db_filename=self.db_filename)
->>>>>>> 0255cd1d
         self.status = self.DB.get_status()
         self.corrected_batch_size = self.batch_size
 
