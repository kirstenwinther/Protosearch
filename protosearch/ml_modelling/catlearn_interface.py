from catlearn.fingerprint.voro import VoronoiFingerprintGenerator
from catlearn.preprocess.clean_data import clean_infinite, clean_variance
from catlearn.preprocess.scaling import normalize
from catlearn.regression.gaussian_process import GaussianProcess


def get_voro_fingerprint(atoms_list):

    voro = VoronoiFingerprintGenerator(atoms_list)
    data_frame = voro.generate()
    matrix = data_frame.values

    finite_numeric_data = clean_infinite(matrix)

    return finite_numeric_data['train']


def predict(train_features, train_target, test_features):

<<<<<<< HEAD
    GP = GaussianProcess(
        train_fp=train_features,
        train_target=train_target,
        kernel_list=kernel,
        regularization=1e-2,
        optimize_hyperparameters=True,
        # scale_data=True,
        scale_data=False,  # True was breaking code for some reason | RF | 190719
        )
=======
    data = clean_variance(train_features, test_features)
    data = normalize(data['train'], data['test'])
    train_features = data['train']
    test_features = data['test']

    kernel = [{'type': 'gaussian', 'width': 3, 'scaling': 1.}]

    GP = GaussianProcess(train_fp=train_features, train_target=train_target,
                         kernel_list=kernel, regularization=5e-2,
                         optimize_hyperparameters=True, scale_data=True)
>>>>>>> dcc01f10

    pred = GP.predict(test_fp=test_features, uncertainty=True)

    return pred<|MERGE_RESOLUTION|>--- conflicted
+++ resolved
@@ -17,17 +17,6 @@
 
 def predict(train_features, train_target, test_features):
 
-<<<<<<< HEAD
-    GP = GaussianProcess(
-        train_fp=train_features,
-        train_target=train_target,
-        kernel_list=kernel,
-        regularization=1e-2,
-        optimize_hyperparameters=True,
-        # scale_data=True,
-        scale_data=False,  # True was breaking code for some reason | RF | 190719
-        )
-=======
     data = clean_variance(train_features, test_features)
     data = normalize(data['train'], data['test'])
     train_features = data['train']
@@ -35,10 +24,14 @@
 
     kernel = [{'type': 'gaussian', 'width': 3, 'scaling': 1.}]
 
-    GP = GaussianProcess(train_fp=train_features, train_target=train_target,
-                         kernel_list=kernel, regularization=5e-2,
-                         optimize_hyperparameters=True, scale_data=True)
->>>>>>> dcc01f10
+    GP = GaussianProcess(
+        train_fp=train_features,
+        train_target=train_target,
+        kernel_list=kernel,
+        regularization=3e-2,
+        optimize_hyperparameters=True,
+        scale_data=True, # True is breaking code sometimes
+        )
 
     pred = GP.predict(test_fp=test_features, uncertainty=True)
 
